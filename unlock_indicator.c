--- conflicted
+++ resolved
@@ -240,19 +240,11 @@
         /* We have no information about the screen sizes/positions, so we just
          * place the unlock indicator in the middle of the X root window and
          * hope for the best. */
-<<<<<<< HEAD
-        int x = (last_resolution[0] / 2);
-        int y = (last_resolution[1] / 2);
+        int x = (last_resolution[0] / 2) - (BUTTON_DIAMETER / 2);
+        int y = (last_resolution[1] / 2) - (BUTTON_DIAMETER / 2);
         cairo_set_source_surface(screen_ctx, output, x, y);
         cairo_rectangle(screen_ctx, x, y, BUTTON_DIAMETER, BUTTON_DIAMETER);
         cairo_fill(screen_ctx);
-=======
-        int x = (last_resolution[0] / 2) - (BUTTON_DIAMETER / 2);
-        int y = (last_resolution[1] / 2) - (BUTTON_DIAMETER / 2);
-        cairo_set_source_surface(xcb_ctx, output, x, y);
-        cairo_rectangle(xcb_ctx, x, y, BUTTON_DIAMETER, BUTTON_DIAMETER);
-        cairo_fill(xcb_ctx);
->>>>>>> 50d1f261
     }
 
     cairo_surface_destroy(output);
